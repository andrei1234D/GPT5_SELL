--- conflicted
+++ resolved
@@ -5,20 +5,9 @@
     "M": {
       "weak_streak": 0.0,
       "recent_peak": 21.225000381469727,
-<<<<<<< HEAD
-      "last_checked_price": 20.71500015258789,
-      "last_checked_time": "2025-11-10T20:15:00Z",
-      "rolling_scores": [0.5, 0.5, 0.5],
-=======
       "last_checked_price": 20.684999465942383,
       "last_checked_time": "2025-11-10T20:24:46Z",
-      "rolling_scores": [
-        0.5,
-        0.5,
-        0.5,
-        0.5
-      ],
->>>>>>> e7168db2
+      "rolling_scores": [0.5, 0.5, 0.5, 0.5],
       "last_decay_date": "2025-11-10"
     },
     "NVDA": {
@@ -26,39 +15,17 @@
       "recent_peak": 211.02499389648438,
       "last_alert_time": "2025-10-23T10:22:06Z",
       "last_score": 4.5,
-<<<<<<< HEAD
-      "last_checked_price": 198.58059692382812,
-      "last_checked_time": "2025-11-10T20:15:00Z",
-      "rolling_scores": [1.5, 1.5, 1.5],
-=======
       "last_checked_price": 198.57009887695312,
       "last_checked_time": "2025-11-10T20:24:47Z",
-      "rolling_scores": [
-        1.5,
-        1.5,
-        1.5,
-        1.5
-      ],
->>>>>>> e7168db2
+      "rolling_scores": [1.5, 1.5, 1.5, 1.5],
       "last_decay_date": "2025-11-10"
     },
     "TTI": {
       "weak_streak": 0.0,
       "recent_peak": 8.145000457763672,
-<<<<<<< HEAD
-      "last_checked_price": 8.03499984741211,
-      "last_checked_time": "2025-11-10T20:15:00Z",
-      "rolling_scores": [1.5, 1.5, 1.5],
-=======
       "last_checked_price": 8.020000457763672,
       "last_checked_time": "2025-11-10T20:24:47Z",
-      "rolling_scores": [
-        1.5,
-        1.5,
-        1.5,
-        1.5
-      ],
->>>>>>> e7168db2
+      "rolling_scores": [1.5, 1.5, 1.5, 1.5],
       "last_decay_date": "2025-11-10"
     },
     "IDCC": {
@@ -68,92 +35,39 @@
       "last_checked_time": "2025-11-10T20:24:47Z",
       "last_alert_time": "2025-11-03T12:42:41Z",
       "last_score": 5.0,
-<<<<<<< HEAD
-      "rolling_scores": [4.0, 4.0, 3.5],
-=======
-      "rolling_scores": [
-        4.0,
-        4.0,
-        3.5,
-        4.0
-      ],
->>>>>>> e7168db2
+      "rolling_scores": [4.0, 4.0, 3.5, 4.0],
       "last_decay_date": "2025-11-10"
     },
     "MU": {
       "weak_streak": 0.0,
       "recent_peak": 254.85499572753906,
-<<<<<<< HEAD
-      "last_checked_price": 253.27000427246094,
-      "last_checked_time": "2025-11-10T20:15:01Z",
-      "rolling_scores": [0.5, 0.5, 0.5],
-=======
       "last_checked_price": 253.42990112304688,
       "last_checked_time": "2025-11-10T20:24:48Z",
-      "rolling_scores": [
-        0.5,
-        0.5,
-        0.5,
-        0.5
-      ],
->>>>>>> e7168db2
+      "rolling_scores": [0.5, 0.5, 0.5, 0.5],
       "last_decay_date": "2025-11-10"
     },
     "LRCX": {
       "weak_streak": 0.0,
       "recent_peak": 166.77000427246094,
-<<<<<<< HEAD
-      "last_checked_price": 166.30499267578125,
-      "last_checked_time": "2025-11-10T20:15:02Z",
-      "rolling_scores": [0, 0, 0],
-=======
       "last_checked_price": 166.3925018310547,
       "last_checked_time": "2025-11-10T20:24:48Z",
-      "rolling_scores": [
-        0,
-        0,
-        0,
-        0
-      ],
->>>>>>> e7168db2
+      "rolling_scores": [0, 0, 0, 0],
       "last_decay_date": "2025-11-10"
     },
     "FSLR": {
       "weak_streak": 0.0,
       "recent_peak": 277.7699890136719,
-<<<<<<< HEAD
-      "last_checked_price": 274.3299865722656,
-      "last_checked_time": "2025-11-10T20:15:02Z",
-      "rolling_scores": [1.0, 1.0, 1.0],
-=======
       "last_checked_price": 274.75,
       "last_checked_time": "2025-11-10T20:24:48Z",
-      "rolling_scores": [
-        1.0,
-        1.0,
-        1.0,
-        1.0
-      ],
->>>>>>> e7168db2
+      "rolling_scores": [1.0, 1.0, 1.0, 1.0],
       "last_decay_date": "2025-11-10"
     },
     "III.TO": {
       "weak_streak": 0.0,
       "recent_peak": 7.340000152587891,
-<<<<<<< HEAD
-      "last_checked_price": 7.230000019073486,
-      "last_checked_time": "2025-11-10T20:15:02Z",
-      "rolling_scores": [1.5, 1.5, 1.5],
-=======
       "last_checked_price": 7.190000057220459,
       "last_checked_time": "2025-11-10T20:24:49Z",
-      "rolling_scores": [
-        1.5,
-        1.5,
-        1.5,
-        1.5
-      ],
->>>>>>> e7168db2
+      "rolling_scores": [1.5, 1.5, 1.5, 1.5],
       "last_decay_date": "2025-11-10"
     }
   }
