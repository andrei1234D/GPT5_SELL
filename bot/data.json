{
  "stocks": {
    "AAPL": {
      "avg_price": 20.0,
      "shares": 10.0,
      "invested_lei": 200.0
    },
<<<<<<< HEAD
    "MSFT": {
      "avg_price": 315.0,
      "shares": 0.016,
      "invested_lei": 5.0
=======
    "FINALLYWORKING": {
      "buy_price": 20.0,
      "invested_lei": 20.0
>>>>>>> 173914b4
    }
  },
  "realized_pnl": 0.0
}<|MERGE_RESOLUTION|>--- conflicted
+++ resolved
@@ -5,16 +5,9 @@
       "shares": 10.0,
       "invested_lei": 200.0
     },
-<<<<<<< HEAD
-    "MSFT": {
-      "avg_price": 315.0,
-      "shares": 0.016,
-      "invested_lei": 5.0
-=======
-    "FINALLYWORKING": {
+    "AAPL": {
       "buy_price": 20.0,
-      "invested_lei": 20.0
->>>>>>> 173914b4
+      "invested_lei": 180.0
     }
   },
   "realized_pnl": 0.0
