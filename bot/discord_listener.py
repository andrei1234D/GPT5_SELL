--- conflicted
+++ resolved
@@ -13,23 +13,16 @@
         __import__(pkg.replace("-", "_").split(".")[0])
     except ImportError:
         subprocess.check_call([sys.executable, "-m", "pip", "install", pkg])
-<<<<<<< HEAD
 
 
 
 
-=======
-
-
-
-
->>>>>>> ba281dad
 DATA_FILE = "bot/data.json"
 keep_alive()
 def load_data():
     if os.path.exists(DATA_FILE):
         with open(DATA_FILE, "r") as f:
-<<<<<<< HEAD
+
             data = json.load(f)
 
         # 🔄 Auto-migrate old flat format to new structured format
@@ -53,11 +46,6 @@
         return data
 
     return {"stocks": {}, "realized_pnl": 0.0}
-=======
-            return json.load(f)
-    return {"stocks": {}, "realized_pnl": 0.0}  # ✅ root has stocks + pnl
-
->>>>>>> ba281dad
 
 
 def save_data(data):
@@ -84,11 +72,8 @@
         "active": True
     }
     save_data(data)
-<<<<<<< HEAD
+
     await ctx.send(f"✅ Now tracking **{ticker}** | Bought @ {price:.2f} $ | Qty: {qty} lei")
-=======
-    await ctx.send(f"✅ Now tracking **{ticker}** | Bought @ {price:.2f} LEI | Qty: {qty}")
->>>>>>> ba281dad
 
 @bot.command()
 async def sell(ctx, ticker: str, price: float, qty: int):
